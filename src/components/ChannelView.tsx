// src/components/ChannelView.tsx
import { useEffect, useMemo, useState } from 'react';
import {
  Globe,
  ShoppingCart,
  RefreshCw,
  CheckCircle,
  AlertCircle,
  Link as LinkIcon,
  Upload,
  Repeat,
} from 'lucide-react';
import { supabase } from '../supabaseClient';

interface ChannelViewProps {
  channel: 'wordpress' | 'mercadolibre';
}

type Product = {
  id: number;
  name: string;
  sku: string;
  categoria?: string | null;
  price: number;
  stockb2b: number;
  stockweb: number;
  stockml: number;
};

type MLLink = {
  sku: string;
  meli_item_id: string | null;
  meli_variation_id: string | null;
};

type Health = {
  connected: boolean;
  nickname?: string;
  expires_at_ms?: number;
  now_ms?: number;
};

export const ChannelView = ({ channel }: ChannelViewProps) => {
  const [products, setProducts] = useState<Product[]>([]);
  const [mlLinks, setMlLinks] = useState<Record<string, MLLink>>({});
  const [health, setHealth] = useState<Health | null>(null);

  const [loading, setLoading] = useState(true);
  const [syncing, setSyncing] = useState(false);
  const [rowBusy, setRowBusy] = useState<string | null>(null);
  const [lastSync, setLastSync] = useState(new Date());

  // Config canal
  const channelConfig = {
    wordpress: {
      title: 'WordPress',
      icon: <Globe size={24} />,
      color: 'blue',
      stockKey: 'stockweb' as const,
      description: 'Gestión de inventario en tienda online',
    },
    mercadolibre: {
      title: 'Mercado Libre',
      icon: <ShoppingCart size={24} />,
      color: 'yellow',
      stockKey: 'stockml' as const,
      description: 'Sincronización con marketplace',
    },
  };
  const config = channelConfig[channel];

  // Helpers
  const formatDate = (date: Date) =>
    date.toLocaleString('es-CL', {
      day: '2-digit',
      month: '2-digit',
      year: 'numeric',
      hour: '2-digit',
      minute: '2-digit',
    });

<<<<<<< HEAD
  const connected = !!health?.connected;
  const expiresInMin = useMemo(() => {
    if (!health?.expires_at_ms || !health.now_ms) return null;
    return Math.floor((health.expires_at_ms - health.now_ms) / 60000);
  }, [health]);

  // ===== Fetchers =====
  const fetchHealth = async () => {
    try {
      const url = import.meta.env.VITE_SUPABASE_FUNCTIONS_URL + '/meli-health';
      const r = await fetch(url, { method: 'GET' });
      const j = (await r.json()) as Health;
      setHealth(j);
    } catch {
      setHealth({ connected: false });
    }
  };
=======
  const isMeliConnected = useMemo(() => {
  if (!mlCreds) return false;

  const raw = (mlCreds as any).expires_at; // puede ser string o number

  // Normaliza a milisegundos
  let expMs: number | null = null;

  if (typeof raw === 'number') {
    expMs = raw > 1e12 ? raw : raw * 1000;          // ms o s
  } else if (typeof raw === 'string') {
    const num = Number(raw);
    if (!Number.isNaN(num)) {
      expMs = num > 1e12 ? num : num * 1000;        // "1730…" en s/ms
    } else {
      const parsed = Date.parse(raw);               // ISO
      expMs = Number.isFinite(parsed) ? parsed : null;
    }
  }

  if (!expMs) return !!(mlCreds as any).access_token; // fallback: si hay token, lo damos por válido
  return Date.now() < expMs - 2 * 60 * 1000;
}, [mlCreds]);

>>>>>>> 1bc839c7

  const fetchProducts = async () => {
    const { data, error } = await supabase
      .from('productos')
      .select('id, name, sku, categoria, price, stockb2b, stockweb, stockml')
      .order('id', { ascending: true });
    if (error) {
      console.error('Error al cargar productos:', error);
      setProducts([]);
      return;
    }
    const rows = (data as any[]).map((p) => ({
      id: Number(p.id),
      name: p.name,
      sku: p.sku,
      categoria: p.categoria ?? '',
      price: Number(p.price) || 0,
      stockb2b: Number(p.stockb2b) || 0,
      stockweb: Number(p.stockweb) || 0,
      stockml: Number(p.stockml) || 0,
    })) as Product[];
    setProducts(rows);
  };

  const fetchMlLinks = async () => {
    const { data, error } = await supabase
      .from('ml_links')
      .select('sku, meli_item_id, meli_variation_id');
    if (error) {
      console.error('Error leyendo ml_links:', error);
      setMlLinks({});
      return;
    }
    const map: Record<string, MLLink> = {};
    (data as any[]).forEach((row) => {
      map[row.sku] = {
        sku: row.sku,
        meli_item_id: row.meli_item_id ?? null,
        meli_variation_id: row.meli_variation_id ?? null,
      };
    });
    setMlLinks(map);
  };

  const handleSyncAll = async () => {
    try {
      setSyncing(true);
      // 1) Pull desde ML → llena ml_links y actualiza stockml
      const pullUrl = import.meta.env.VITE_SUPABASE_FUNCTIONS_URL + '/meli-pull';
      await fetch(pullUrl, {
        method: 'POST',
        headers: { 'Content-Type': 'application/json' },
        body: JSON.stringify({ reason: 'manual' }),
      });
      // 2) Refrescar datos locales
      await Promise.all([fetchProducts(), fetchMlLinks(), fetchHealth()]);
      setLastSync(new Date());
    } finally {
      setSyncing(false);
    }
  };

  useEffect(() => {
    (async () => {
      setLoading(true);
      await Promise.all([fetchProducts(), fetchMlLinks(), fetchHealth()]);
      setLoading(false);
    })();
    const interval = setInterval(() => {
      fetchHealth();
    }, 1000 * 60 * 3); // cada 3 min solo el health
    return () => clearInterval(interval);
    // eslint-disable-next-line react-hooks/exhaustive-deps
  }, []);

  // Derivados
  const key = config.stockKey;
  const tableRows = useMemo(
    () => products.map((p) => ({ ...p, channelStock: (p as any)[key] as number })),
    [products, key]
  );
  const totalLinked = useMemo(
    () => tableRows.filter((p) => !!mlLinks[p.sku]?.meli_item_id).length,
    [tableRows, mlLinks]
  );
  const totalStock = useMemo(
    () => tableRows.reduce((sum, p) => sum + (p.channelStock || 0), 0),
    [tableRows]
  );

  // ===== Acciones fila =====
  async function publicarEnML(p: Product) {
    // Publica (POST /meli-post) y empareja (sku -> item_id), luego refresca ml_links
    const url = import.meta.env.VITE_SUPABASE_FUNCTIONS_URL + '/meli-post';
    // Mínimos de ejemplo para categoría MLC3530 (ajusta si usas otra)
    const body = {
      sku: p.sku,
      title: 'Item de Prueba - Por favor, NO OFERTAR', // o p.name si ya está validado
      category_id: 'MLC3530',
      price: p.price || 9900,
      available_quantity: p.stockml || 1,
      pictures: ['https://http2.mlstatic.com/D_NQ_NP_2X_000000-MLC0000000000_000000-F.jpg'],
      attributes: [
        { id: 'BRAND', value_name: 'Genérica' },
        { id: 'MODEL', value_name: 'Prueba' },
      ],
      condition: 'new' as const,
      listing_type_id: 'gold_special',
      currency_id: 'CLP',
      buying_mode: 'buy_it_now' as const,
    };

    const r = await fetch(url, {
      method: 'POST',
      headers: { 'Content-Type': 'application/json' },
      body: JSON.stringify(body),
    });
    const j = await r.json();
    if (!j?.ok) {
      throw new Error(
        `Fallo al publicar. Status=${j?.status ?? 'unknown'} Error=${JSON.stringify(j?.error ?? j)}`
      );
    }
    await fetchMlLinks();
  }

  const handleRowAction = async (p: Product) => {
    try {
      setRowBusy(p.sku);
      if (!connected) throw new Error('Mercado Libre desconectado. Conecta antes de continuar.');

      const link = mlLinks[p.sku];
      if (link?.meli_item_id) {
        // Ya está publicado → solo refrescamos estado desde ML
        await handleSyncAll();
        alert(`Estado sincronizado desde ML para SKU ${p.sku}.`);
      } else {
        // No publicado → publicar ahora
        await publicarEnML(p);
        alert(`Publicado en ML: ${p.name} (SKU ${p.sku}).`);
      }
    } catch (e: any) {
      console.error(e);
      alert(e?.message ?? String(e));
    } finally {
      setRowBusy(null);
    }
  };

  if (loading) {
    return (
      <div className="text-center py-12 text-neutral-500">
        Cargando productos del canal {config.title}...
      </div>
    );
  }

  return (
    <div className="space-y-6">
      {/* Header */}
      <div className="flex flex-col sm:flex-row sm:items-center sm:justify-between gap-4">
        <div className="flex items-center space-x-3">
          <div className={`p-3 bg-${config.color}-100 text-${config.color}-600 rounded-lg`}>
            {config.icon}
          </div>
          <div>
            <h2 className="text-2xl font-bold text-neutral-900">{config.title}</h2>
            <p className="text-sm text-neutral-600">{config.description}</p>
          </div>
        </div>
        <button
          onClick={handleSyncAll}
          disabled={syncing}
          className="flex items-center space-x-2 px-4 py-2 bg-green-700 text-white rounded-lg hover:bg-green-800 transition-colors disabled:opacity-50 disabled:cursor-not-allowed"
        >
          <RefreshCw size={18} className={syncing ? 'animate-spin' : ''} />
          <span>{syncing ? 'Sincronizando...' : 'Sincronizar ahora'}</span>
        </button>
      </div>

      {/* Métricas + estado */}
      <div className="grid grid-cols-1 md:grid-cols-4 gap-6">
        {/* Estado */}
        <div className="bg-white rounded-xl shadow-sm border border-neutral-200 p-6">
          <div className="flex items-center justify-between mb-2">
            <h3 className="text-sm font-semibold text-neutral-600 uppercase tracking-wide">Estado</h3>
            {connected ? (
              <CheckCircle className="text-green-600" size={20} />
            ) : (
              <AlertCircle className="text-red-600" size={20} />
            )}
          </div>
          {connected ? (
            <>
              <p className="text-2xl font-bold text-green-600">Conectado</p>
              <p className="text-xs text-neutral-500 mt-1">
                {health?.nickname ? `@${health.nickname} · ` : ''}
                {typeof expiresInMin === 'number' ? `expira en ${expiresInMin} min` : ''}
              </p>
            </>
          ) : (
            <>
              <p className="text-2xl font-bold text-red-600">Desconectado</p>
              <p className="text-xs text-neutral-500 mt-1">
                Ve a credenciales y conecta tu cuenta de Mercado Libre.
              </p>
            </>
          )}
        </div>

        {/* Productos con link ML */}
        <div className="bg-white rounded-xl shadow-sm border border-neutral-200 p-6">
          <div className="flex items-center justify-between mb-2">
            <h3 className="text-sm font-semibold text-neutral-600 uppercase tracking-wide">Productos</h3>
          </div>
          <p className="text-2xl font-bold text-neutral-900">{totalLinked}/{tableRows.length}</p>
          <p className="text-sm text-neutral-500 mt-1">publicados / totales</p>
        </div>

        {/* Stock ML total */}
        <div className="bg-white rounded-xl shadow-sm border border-neutral-200 p-6">
          <div className="flex items-center justify-between mb-2">
            <h3 className="text-sm font-semibold text-neutral-600 uppercase tracking-wide">Stock ML Total</h3>
          </div>
          <p className="text-2xl font-bold text-neutral-900">{totalStock}</p>
          <p className="text-sm text-neutral-500 mt-1">unidades (sumadas)</p>
        </div>

        {/* Acción masiva */}
        <div className="bg-white rounded-xl shadow-sm border border-neutral-200 p-6">
          <div className="flex items-center justify-between mb-3">
            <h3 className="text-sm font-semibold text-neutral-600 uppercase tracking-wide">Acciones</h3>
          </div>
          <button
            disabled={!connected || syncing || tableRows.length === 0}
            className="w-full flex items-center justify-center gap-2 px-4 py-2 bg-neutral-900 text-white rounded-lg hover:bg-neutral-800 disabled:opacity-50"
            onClick={handleSyncAll}
            title="Sincroniza catálogo y enlaces ML"
          >
            <Repeat size={18} />
            <span>Sincronizar catálogo</span>
          </button>
        </div>
      </div>

      {/* Tabla */}
      <div className="bg-white rounded-xl shadow-sm border border-neutral-200 p-6">
        <div className="flex items-center justify-between mb-6">
          <h3 className="text-lg font-bold text-neutral-900">Productos en {config.title}</h3>
          <span className="text-sm text-neutral-600">Última sync: {formatDate(lastSync)}</span>
        </div>

        <div className="overflow-x-auto">
          <table className="w-full">
            <thead>
              <tr className="border-b border-neutral-200">
                <th className="text-left  py-3 px-4 text-sm font-semibold text-neutral-700">Producto</th>
                <th className="text-left  py-3 px-4 text-sm font-semibold text-neutral-700">SKU</th>
                <th className="text-center py-3 px-4 text-sm font-semibold text-neutral-700">Precio</th>
                <th className="text-center py-3 px-4 text-sm font-semibold text-neutral-700">Stock ML</th>
                <th className="text-center py-3 px-4 text-sm font-semibold text-neutral-700">Publicación ML</th>
                <th className="text-center py-3 px-4 text-sm font-semibold text-neutral-700">Acción</th>
              </tr>
            </thead>
            <tbody>
              {tableRows.map((product) => {
                const link = mlLinks[product.sku];
                const isLinked = !!link?.meli_item_id;
                return (
                  <tr key={product.id} className="border-b border-neutral-100 hover:bg-neutral-50 transition-colors">
                    <td className="py-4 px-4">
                      <div>
                        <p className="font-semibold text-neutral-900">{product.name}</p>
                        <p className="text-sm text-neutral-500">{product.categoria || '—'}</p>
                      </div>
                    </td>
                    <td className="py-4 px-4">
                      <code className="text-sm bg-neutral-100 px-2 py-1 rounded">{product.sku}</code>
                    </td>
                    <td className="py-4 px-4 text-center text-neutral-900 font-semibold">
                      {new Intl.NumberFormat('es-CL', { style: 'currency', currency: 'CLP' }).format(product.price || 0)}
                    </td>
                    <td className="py-4 px-4 text-center font-bold text-neutral-900">
                      {product.stockml}
                    </td>
                    <td className="py-4 px-4">
                      <div className="flex items-center justify-center gap-2">
                        {isLinked ? (
                          <a
                            className="bg-green-50 text-green-700 text-xs font-semibold px-3 py-1 rounded-full inline-flex items-center gap-1"
                            href={`https://articulo.mercadolibre.cl/${link.meli_item_id}`}
                            target="_blank"
                            rel="noreferrer"
                            title="Ver publicación en Mercado Libre"
                          >
                            <LinkIcon size={14} />
                            <span>Publicado</span>
                          </a>
                        ) : (
                          <span className="bg-neutral-100 text-neutral-600 text-xs font-semibold px-3 py-1 rounded-full inline-flex items-center gap-1">
                            <AlertCircle size={14} />
                            <span>Sin publicar</span>
                          </span>
                        )}
                      </div>
                    </td>
                    <td className="py-4 px-4">
                      <div className="flex justify-center">
                        <button
                          onClick={() => handleRowAction(product)}
                          disabled={!connected || rowBusy === product.sku}
                          className={`flex items-center gap-2 px-3 py-2 rounded
                            ${isLinked ? 'bg-blue-600 hover:bg-blue-700' : 'bg-amber-600 hover:bg-amber-700'}
                            text-white disabled:opacity-50`}
                          title={isLinked ? 'Refrescar estado desde ML' : 'Publicar en ML'}
                        >
                          {rowBusy === product.sku ? (
                            <RefreshCw size={16} className="animate-spin" />
                          ) : isLinked ? (
                            <Repeat size={16} />
                          ) : (
                            <Upload size={16} />
                          )}
                          <span>{isLinked ? 'Refrescar ML' : 'Publicar en ML'}</span>
                        </button>
                      </div>
                    </td>
                  </tr>
                );
              })}

              {tableRows.length === 0 && (
                <tr>
                  <td colSpan={6} className="text-center py-6 text-neutral-500">
                    No hay productos para mostrar.
                  </td>
                </tr>
              )}
            </tbody>
          </table>
        </div>
      </div>
    </div>
  );
};<|MERGE_RESOLUTION|>--- conflicted
+++ resolved
@@ -79,25 +79,6 @@
       minute: '2-digit',
     });
 
-<<<<<<< HEAD
-  const connected = !!health?.connected;
-  const expiresInMin = useMemo(() => {
-    if (!health?.expires_at_ms || !health.now_ms) return null;
-    return Math.floor((health.expires_at_ms - health.now_ms) / 60000);
-  }, [health]);
-
-  // ===== Fetchers =====
-  const fetchHealth = async () => {
-    try {
-      const url = import.meta.env.VITE_SUPABASE_FUNCTIONS_URL + '/meli-health';
-      const r = await fetch(url, { method: 'GET' });
-      const j = (await r.json()) as Health;
-      setHealth(j);
-    } catch {
-      setHealth({ connected: false });
-    }
-  };
-=======
   const isMeliConnected = useMemo(() => {
   if (!mlCreds) return false;
 
@@ -122,7 +103,6 @@
   return Date.now() < expMs - 2 * 60 * 1000;
 }, [mlCreds]);
 
->>>>>>> 1bc839c7
 
   const fetchProducts = async () => {
     const { data, error } = await supabase
